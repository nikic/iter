--- conflicted
+++ resolved
@@ -213,11 +213,11 @@
 /**
  * Alias of toPairs().
  *
- * @param array|Traversable $iterable Iterable to enumerate
- *
- * @return \Iterator
- */
-function enumerate($iterable) {
+ * @param iterable $iterable Iterable to enumerate
+ *
+ * @return \Iterator
+ */
+function enumerate(iterable $iterable): \Iterator {
     return toPairs($iterable);
 }
 
@@ -234,20 +234,11 @@
  *      iter\fromPairs(iter\filter($filter, iter\toPairs($values)));
  *      => iter('a', 'c')
  *
-<<<<<<< HEAD
- * @param iterable $iterable Iterable to enumerate
- *
- * @return \Iterator
- */
-function enumerate(iterable $iterable) : \Iterator {
-=======
- * @param array|Traversable $iterable Iterable to convert to pairs
- *
- * @return \Iterator
- */
-function toPairs($iterable) {
-    _assertIterable($iterable, 'First argument');
->>>>>>> b239ba21
+ * @param iterable $iterable Iterable to convert to pairs
+ *
+ * @return \Iterator
+ */
+function toPairs(iterable $iterable): \Iterator {
     foreach ($iterable as $key => $value) {
         yield [$key, $value];
     }
@@ -267,13 +258,12 @@
  *      iter\fromPairs(iter\toPairs($map))
  *      => iter('a' => 1, 'b' => 2)
  *
- * @param array|Traversable $iterable Iterable of [key, value] pairs
- *
- * @return \Iterator
- */
-function fromPairs($iterable) {
-    _assertIterable($iterable, 'First argument');
-    foreach ($iterable as list($key, $value)) {
+ * @param iterable $iterable Iterable of [key, value] pairs
+ *
+ * @return \Iterator
+ */
+function fromPairs(iterable $iterable): \Iterator {
+    foreach ($iterable as [$key, $value]) {
         yield $key => $value;
     }
 }
