<?php

namespace iter {
    /**
     * Converts a generator function into a rewindable generator function.
     *
     * This is implemented simply be remembering the arguments with which the
     * generator function is later called and just calling it again if a
     * rewind() occurs.
     *
     * Example:
     *
     *      $rewindableMap = iter\makeRewindable('iter\\map');
     *      $res = $rewindableMap(fn\operator('*', 3), [1, 2, 3]);
     *      // $res is a rewindable iterator with elements [3, 6, 9]
     *
     * @param callable $function Generator function to make rewindable
     *
     * @return callable Rewindable generator function
     */
    function makeRewindable(callable $function) {
        return function() use ($function) {
            return new rewindable\_RewindableGenerator($function, func_get_args());
        };
    }

    /**
     * Call a generator function, but make the result rewindable.
     *
     * This function does basically the same thing as makeRewindable(), but it
     * directly calls the function, rather than returning a lambda. Useful if
     * you want to do a one-off call, rather than using the rewindable function
     * multiple times.
     *
     * Example:
     *
     *      $res = iter\callRewindable('iter\\map', fn\operator('*', 3), [1, 2, 3]);
     *      // $res is a rewindable iterator with elements [3, 6, 9]
     *
     * @param callable $function Generator function to call rewindably
     *
     * @return \Iterator Rewindable generator result
     */
    function callRewindable(callable $function /*, ... $args */) {
        return new rewindable\_RewindableGenerator($function, array_slice(func_get_args(), 1));
    }
}

namespace iter\rewindable {
    /**
     * These functions are just rewindable wrappers around the normal
     * non-rewindable functions from the iter namespace
     */

    function range()       { return new _RewindableGenerator('iter\range',       func_get_args()); }
    function map()         { return new _RewindableGenerator('iter\map',         func_get_args()); }
    function filter()      { return new _RewindableGenerator('iter\filter',      func_get_args()); }
    function zip()         { return new _RewindableGenerator('iter\zip',         func_get_args()); }
    function zipKeyValue() { return new _RewindableGenerator('iter\zipKeyValue', func_get_args()); }
    function chain()       { return new _RewindableGenerator('iter\chain',       func_get_args()); }
    function slice()       { return new _RewindableGenerator('iter\slice',       func_get_args()); }
    function take()        { return new _RewindableGenerator('iter\take',        func_get_args()); }
    function drop()        { return new _RewindableGenerator('iter\drop',        func_get_args()); }
    function repeat()      { return new _RewindableGenerator('iter\repeat',      func_get_args()); }
    function takeWhile()   { return new _RewindableGenerator('iter\takeWhile',   func_get_args()); }
    function dropWhile()   { return new _RewindableGenerator('iter\dropWhile',   func_get_args()); }
    function keys()        { return new _RewindableGenerator('iter\keys',        func_get_args()); }
    function values()      { return new _RewindableGenerator('iter\values',      func_get_args()); }
    function flatten()     { return new _RewindableGenerator('iter\flatten',     func_get_args()); }
<<<<<<< HEAD
    function flip()        { return new _RewindableGenerator('iter\flip',        func_get_args()); }
=======
    function chunk()       { return new _RewindableGenerator('iter\chunk',       func_get_args()); }
>>>>>>> 1e5f9106

    /**
     * This class is used for the internal implementation of rewindable
     * generators. Should not be used directly, instead use makeRewindable() or
     * callRewindable().
     *
     * @internal
     */
    class _RewindableGenerator implements \Iterator {
        protected $function;
        protected $args;
        protected $generator;

        public function __construct(callable $function, array $args) {
            $this->function = $function;
            $this->args = $args;
            $this->generator = null;
        }

        public function rewind() {
            $this->generator = call_user_func_array($this->function, $this->args);
        }

        public function next() {
            if (!$this->generator) { $this->rewind(); }
            $this->generator->next();
        }

        public function valid() {
            if (!$this->generator) { $this->rewind(); }
            return $this->generator->valid();
        }

        public function key() {
            if (!$this->generator) { $this->rewind(); }
            return $this->generator->key();
        }

        public function current() {
            if (!$this->generator) { $this->rewind(); }
            return $this->generator->current();
        }

        public function send($value = null) {
            if (!$this->generator) { $this->rewind(); }
            return $this->generator->send($value);
        }

        public function __call($method, $args) {
            if ($method === 'throw') {
                if (!$this->generator) { $this->rewind(); }
                return call_user_func_array([$this->generator, 'throw'], $args);
            } else {
                // trigger normal undefined method error
                return call_user_func_array([$this, $method], $args);
            }
        }
    }
}<|MERGE_RESOLUTION|>--- conflicted
+++ resolved
@@ -67,11 +67,8 @@
     function keys()        { return new _RewindableGenerator('iter\keys',        func_get_args()); }
     function values()      { return new _RewindableGenerator('iter\values',      func_get_args()); }
     function flatten()     { return new _RewindableGenerator('iter\flatten',     func_get_args()); }
-<<<<<<< HEAD
     function flip()        { return new _RewindableGenerator('iter\flip',        func_get_args()); }
-=======
     function chunk()       { return new _RewindableGenerator('iter\chunk',       func_get_args()); }
->>>>>>> 1e5f9106
 
     /**
      * This class is used for the internal implementation of rewindable
