--- conflicted
+++ resolved
@@ -203,18 +203,19 @@
             toArrayWithKeys(chain(['a' => 1, 'b' => 2], ['a' => 3]))
         );
     }
-    
-<<<<<<< HEAD
+
     public function testFlip() {
         $this->assertSame(
             [1 => 'a', 2 => 'b', 3 => 'c'],
             toArrayWithKeys(flip(['a' => 1, 'b' => 2, 'c' => 3]))
-=======
+        );
+    }
+
     public function testImplode() {
-        $this->assertEquals(
-            "a,b,c",
-            implode(new \ArrayIterator(['a', 'b', 'c']), ',')
->>>>>>> ccf34894
+        $this->assertSame('', join(', ', []));
+        $this->assertSame(
+            'a, b, c',
+            join(', ', new \ArrayIterator(['a', 'b', 'c']))
         );
     }
 }
