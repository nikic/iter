--- conflicted
+++ resolved
@@ -204,7 +204,7 @@
         );
     }
 
-<<<<<<< HEAD
+
     public function testFlip() {
         $this->assertSame(
             [1 => 'a', 2 => 'b', 3 => 'c'],
@@ -218,7 +218,8 @@
             'a, b, c',
             join(', ', new \ArrayIterator(['a', 'b', 'c']))
         );
-=======
+    }
+
     public function testChunk() {
         $iterable = new \ArrayIterator(['a' => 1, 'b' => 2, 'c' => 3, 'd' => 4, 'e' => 5, 'f' => 6, 'g' => 7]);
 
@@ -232,7 +233,6 @@
         }
 
         $this->assertEquals("a:1 b:2 \nc:3 d:4 \ne:5 f:6 \ng:7 \n", $str);
->>>>>>> 1e5f9106
     }
 }
 
