--- conflicted
+++ resolved
@@ -4,17 +4,6 @@
 php:
   - 7.1
   - 7.2
-<<<<<<< HEAD
-=======
-  - nightly
-  - hhvm
-
-matrix:
-  allow_failures:
-    - php: hhvm
-    - php: nightly
-  fast_finish: true
->>>>>>> fed36b41
 
 install:
   - composer install --prefer-dist
